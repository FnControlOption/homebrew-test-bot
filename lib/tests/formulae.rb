--- conflicted
+++ resolved
@@ -217,13 +217,6 @@
         test "brew", "install", @bottle_filename
       end
 
-<<<<<<< HEAD
-=======
-      def bottled?(formula, tag = nil, no_older_versions: false)
-        formula.bottle_specification.tag?(Utils::Bottles.tag(tag), no_older_versions: no_older_versions)
-      end
-
->>>>>>> 703814f3
       def build_bottle?(formula, args:)
         # Build and runtime dependencies must be bottled on the current OS,
         # but accept an older compatible bottle for test dependencies.
